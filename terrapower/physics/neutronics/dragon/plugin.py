--- conflicted
+++ resolved
@@ -32,16 +32,11 @@
     @plugins.HOOKIMPL
     def exposeInterfaces(cs):
         """Function for exposing interface(s) to other code"""
-<<<<<<< HEAD
+        from . import dragonInterface
         if (
             cs[nSettings.CONF_XS_KERNEL] == "DRAGON"
             and "Neutron" in cs[nSettings.CONF_GEN_XS]
         ):
-=======
-        from . import dragonInterface
-
-        if cs["xsKernel"] == "DRAGON":
->>>>>>> b1443cea
             klass = dragonInterface.DragonInterface
             return [interfaces.InterfaceInfo(ORDER, klass, {})]
         return []
